from django.test import TestCase
from django.core.urlresolvers import reverse
from apiv1.tests import data


class ResourcesV1Tests(TestCase):
    base_kwargs = {'api_name': 'v1'}

    def setUp(self):
        data.load()

    def test_01_category(self):
        kwargs = {'resource_name': 'category'}
        kwargs.update(self.base_kwargs)
        # check 200's
        list_url = reverse('api_dispatch_list', kwargs=kwargs)
        response = self.client.get(list_url)
        self.assertEqual(response.status_code, 200)
        kwargs['pk'] = 'apps'
        cat_url = reverse('api_dispatch_detail', kwargs=kwargs)
        self.assertTrue(cat_url in response.content)
        response = self.client.get(cat_url)
        self.assertEqual(response.status_code, 200)
<<<<<<< HEAD

=======
        query_filter = "?category__slug=apps"
        cat_filter_url = "%s%s" % (list_url, query_filter)
        self.assertEqual(response.status_code, 200)
        
>>>>>>> b57fe8d4
    def test_02_grid(self):
        kwargs = {'resource_name': 'grid'}
        kwargs.update(self.base_kwargs)
        # check 200's
        list_url = reverse('api_dispatch_list', kwargs=kwargs)
        response = self.client.get(list_url)
        self.assertEqual(response.status_code, 200)
        kwargs['pk'] = 'testing'
        grid_url = reverse('api_dispatch_detail', kwargs=kwargs)
        self.assertTrue(grid_url in response.content)
        response = self.client.get(grid_url)
        self.assertEqual(response.status_code, 200)

    def test_03_package(self):
        kwargs = {'resource_name': 'package'}
        kwargs.update(self.base_kwargs)
        # check 200's
        list_url = reverse('api_dispatch_list', kwargs=kwargs)
        response = self.client.get(list_url)
        self.assertEqual(response.status_code, 200)
        kwargs['pk'] = 'testability'
        package_url = reverse('api_dispatch_detail', kwargs=kwargs)
        self.assertTrue(package_url in response.content)
        response = self.client.get(package_url)
        self.assertEqual(response.status_code, 200)<|MERGE_RESOLUTION|>--- conflicted
+++ resolved
@@ -21,14 +21,11 @@
         self.assertTrue(cat_url in response.content)
         response = self.client.get(cat_url)
         self.assertEqual(response.status_code, 200)
-<<<<<<< HEAD
 
-=======
         query_filter = "?category__slug=apps"
         cat_filter_url = "%s%s" % (list_url, query_filter)
         self.assertEqual(response.status_code, 200)
-        
->>>>>>> b57fe8d4
+
     def test_02_grid(self):
         kwargs = {'resource_name': 'grid'}
         kwargs.update(self.base_kwargs)
