#!/usr/bin/env python
# -*- coding: utf-8 -*-

"""
PyPI interface (see http://wiki.python.org/moin/PyPiXmlRpc)
"""

from datetime import datetime
import itertools
import xmlrpclib

from django.template.defaultfilters import slugify

from package.models import Category, Package, Version
from package.repos import get_repo_for_repo_url
from pypi.models import PypiUpdateLog
from pypi.versioning import highest_version

from celery.decorators import task

base_url = "http://pypi.python.org/pypi/"
PYPI = xmlrpclib.Server(base_url)

class Slurper(object):
    
    def __init__(self, all_packages=False, package=None):
        if all_packages:
            self.package_names = PYPI.list_packages()
        elif package and not hasattr(package, '__iter__'):
            self.package_name = [package]
        elif package:
            self.package_name = package
        self.dumb_category, created = Category.objects.get_or_create(
                                title='Python', slug='python')
        self.dumb_category.save()
        
    def get_latest_version_number(self, package_name, versions=None):
        if versions:
            return highest_version(versions)
        else:
            return highest_version(PYPI.package_releases(package_name))
        
    def get_or_create_package(self, package_name, version):
        data = PYPI.release_data(package_name, version)
        pypi_url = base_url + package_name
        package, created = Package.objects.get_or_create(
            title           = data['name'],
            slug            = slugify(package_name),
            category        = self.dumb_category,
            pypi_url        = base_url + data['name']
        )
        package.repo_description = data['summary'] or data['description']
        if not package.repo_url:
            url = data.get("home_page", None) or data.get('project_url',"") or pypi_url
            # TODO - do some github cleanup so that 
            #           github.com/pydanny/django-uni-form/master 
            #           will cleanup to github/pydanny/django-uni-form/
            package.repo_url = url
        package.save()
        return package
        
    def get_versions(self, package_name):        
        try:
            package = Package.objects.get(slug=slugify(package_name))
        except Package.DoesNotExist:
            # Maybe doesn't exist yet so we skip it in this batch
            return False
        
        package.fetch_metadata()
        return True
        
            
        
        
    def get_or_create_all_packages(self, package_limit=None):
        """ 
            gets or creates packages
        
                package_limit: None or Integer. Limits the number of packages
            
        """
        for i, package_name in enumerate(self.package_names):
            if package_limit and i > package_limit:
                break
<<<<<<< HEAD
            versions = PYPI.package_releases(package_name)
            highest_version = self.get_latest_version_number(package_name, versions)
            package = self.get_or_create_package(package_name, highest_version)            
            print package
            for version in versions:
                if version == highest_version:
                    continue
                print version
=======
            from pypi.tasks import get_package_pypi
            try:
                get_package_pypi.delay(package_name)
            except UnicodeDecodeError, UnicodeError:
                print package_name
>>>>>>> 00fd03c1
<|MERGE_RESOLUTION|>--- conflicted
+++ resolved
@@ -82,19 +82,9 @@
         for i, package_name in enumerate(self.package_names):
             if package_limit and i > package_limit:
                 break
-<<<<<<< HEAD
-            versions = PYPI.package_releases(package_name)
-            highest_version = self.get_latest_version_number(package_name, versions)
-            package = self.get_or_create_package(package_name, highest_version)            
-            print package
-            for version in versions:
-                if version == highest_version:
-                    continue
-                print version
-=======
+
             from pypi.tasks import get_package_pypi
             try:
                 get_package_pypi.delay(package_name)
             except UnicodeDecodeError, UnicodeError:
-                print package_name
->>>>>>> 00fd03c1
+                print package_name