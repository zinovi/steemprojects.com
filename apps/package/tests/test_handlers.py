from django.test import TestCase

from package.handlers.launchpad import repo_handler as launchpad_handler
from package.models import Package


class TestRepoHandlers(TestCase):
    def test_repo_registry(self):
        from package.handlers import get_repo, supported_repos

        g = get_repo("github")
        self.assertEqual(g.title, "Github")
        self.assertEqual(g.url, "https://github.com")

        l = get_repo("launchpad")
        self.assertEqual(l.title, "Launchpad")
        self.assertEqual(l.url, "https://code.launchpad.net")

        self.assertTrue("github" in supported_repos())
        self.assertTrue("launchpad" in supported_repos())

        self.assertRaises(ImportError, lambda: get_repo("xyzzy"))

    def test_github_pull(self):
        # Currently a live tests that access github
        p = Package(
            title="Django",
            slug="django",
            repo_url="https://github.com/django/django",
        )
        p.fetch_metadata()
        self.assertEqual(p.repo_description, "Official clone of the Subversion repository.")
        self.assertTrue(p.repo_watchers > 100)

        # test what happens when setting up an unsupported repo
        p.repo_url = "https://example.com"
        p.fetch_metadata()
        self.assertEqual(p.repo_description, "")
        self.assertEqual(p.repo_watchers, 0)

<<<<<<< HEAD
    def test_launchpad_pull(self):
        # TODO: mock these so no network access is required
        p = Package(
            title="Django-PreFlight",
            slug="django-preflight",
            repo_url="https://code.launchpad.net/~canonical-isd-hackers/django-preflight/trunk")
        p_ret = launchpad_handler.pull(p)
        self.assertTrue(p_ret.repo_watchers > 0)
        self.assertTrue(p_ret.repo_forks > 0)
        self.assertEqual(p_ret.participants, 'canonical-isd-hackers')
=======
        p.fetch_commits()
>>>>>>> 0ba410d9
<|MERGE_RESOLUTION|>--- conflicted
+++ resolved
@@ -37,8 +37,8 @@
         p.fetch_metadata()
         self.assertEqual(p.repo_description, "")
         self.assertEqual(p.repo_watchers, 0)
+        p.fetch_commits()
 
-<<<<<<< HEAD
     def test_launchpad_pull(self):
         # TODO: mock these so no network access is required
         p = Package(
@@ -48,7 +48,4 @@
         p_ret = launchpad_handler.pull(p)
         self.assertTrue(p_ret.repo_watchers > 0)
         self.assertTrue(p_ret.repo_forks > 0)
-        self.assertEqual(p_ret.participants, 'canonical-isd-hackers')
-=======
-        p.fetch_commits()
->>>>>>> 0ba410d9
+        self.assertEqual(p_ret.participants, 'canonical-isd-hackers')