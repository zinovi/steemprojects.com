from package.tests.test_pulls import *
from package.tests.test_repos import *
from package.tests.test_sourceforge import *
<<<<<<< HEAD
from package.tests.test_views import *
=======
from package.tests.test_repos import *
from package.tests.test_utils import *
>>>>>>> 1d412637
<|MERGE_RESOLUTION|>--- conflicted
+++ resolved
@@ -1,9 +1,5 @@
 from package.tests.test_pulls import *
 from package.tests.test_repos import *
 from package.tests.test_sourceforge import *
-<<<<<<< HEAD
-from package.tests.test_views import *
-=======
-from package.tests.test_repos import *
 from package.tests.test_utils import *
->>>>>>> 1d412637
+from package.tests.test_views import *