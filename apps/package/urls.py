from django.conf.urls.defaults import *
from django.views.generic.list_detail import object_detail, object_list
from django.views.generic.date_based import archive_index
from django.views.generic.simple import direct_to_template

from package.models import Package
from package.views import (
                            add_example, 
                            add_package, 
                            ajax_package_list,                             
                            edit_package, 
                            edit_example, 
                            update_package,
                            usage
                            )

urlpatterns = patterns("",
    url(
        regex   = r"^$",
        view    = object_list,
        name    = "packages",
        kwargs  = dict(
            queryset=Package.objects.select_related(),        
            )            
    ),
    
    url(
        regex   = r"^latest/$",
        view    = archive_index,
        name    = "latest_packages",
        kwargs  = dict(
            queryset=Package.objects.select_related(),     
            date_field="created"   
            )            
    ),
    
    
    url(
        regex   = "^add/$",
        view    = add_package,
        name    = "add_package",
    ),    

    url(
        regex = "^(?P<slug>[-\w]+)/edit/$",
        view    = edit_package,
        name    = "edit_package", 
    ),    
    
    url(
        regex = "^(?P<slug>[-\w]+)/fetch-data/$",
        view    = update_package,
        name    = "fetch_package_data", 
    ),    

    url(
        regex = "^(?P<slug>[-\w]+)/example/add/$",
        view    = add_example,
        name    = "add_example", 
    ),    
    
    url(
        regex = "^(?P<slug>[-\w]+)/example/(?P<id>\d+)/edit/$",
        view    = edit_example,
        name    = "edit_example", 
    ),    
    
    url(
        regex = "^p/(?P<slug>[-\w]+)/$",
        view    = object_detail,
        name    = "package",
        kwargs=dict(
            queryset=Package.objects.select_related(),
            template_name="package/package.html",
            #template_object_name="package",
            )    
    ),    
    
    url(
        regex = "^ajax_package_list/$",
        view    = ajax_package_list,
        name    = "ajax_package_list",
    ),
    
    url(
<<<<<<< HEAD
        regex = "^usage/(?P<slug>[-\w]+)/$",
=======
        regex = "^usage/(?P<slug>[-\w]+)/(?P<action>add|remove)/$",
>>>>>>> d9d8820b
        view    = usage,
        name    = "usage",
    ),    
        
)<|MERGE_RESOLUTION|>--- conflicted
+++ resolved
@@ -83,11 +83,7 @@
     ),
     
     url(
-<<<<<<< HEAD
-        regex = "^usage/(?P<slug>[-\w]+)/$",
-=======
         regex = "^usage/(?P<slug>[-\w]+)/(?P<action>add|remove)/$",
->>>>>>> d9d8820b
         view    = usage,
         name    = "usage",
     ),    
