import re
from urllib import urlopen
from warnings import warn

try:
    import simplejson as json
except ImportError:
    import json

from .base_handler import BaseHandler

API_TARGET = "https://api.bitbucket.org/1.0/repositories/"

descendants_re = re.compile(r"Forks/Queues \((?P<descendants>\d+)\)")


class BitbucketHandler(BaseHandler):
    title = 'Bitbucket'
    url = 'https://bitbucket.org'
    repo_regex = r'https://bitbucket.org/[\w\-\_]+/([\w\-\_]+)/{0,1}'
    slug_regex = r'https://bitbucket.org/[\w\-\_]+/([\w\-\_]+)/{0,1}'

<<<<<<< HEAD
    def _get_bitbucket_commits(self, package):
        repo_name = package.repo_name()
        if repo_name.endswith("/"):
            repo_name = repo_name[0:-1]
        target = "https://api.bitbucket.org/1.0/repositories/%s/changesets/?limit=50" % repo_name
        page = urlopen(target).read()
        try:
            data = json.loads(page)
        except ValueError, e:
            # TODO - fix this problem with bad imports from bitbucket
            data = {}
        return data.get("changesets", [])

    def fetch_commits(self, package):
        from package.models import Commit
        for commit in self._get_bitbucket_commits(package):
            commit, created = Commit.objects.get_or_create(package=package, commit_date=commit["timestamp"])

    def pull(self, package):
=======
    def fetch_metadata(self, package):
>>>>>>> 115956aa
        # prep the target name
        repo_name = package.repo_name()
        target = API_TARGET + repo_name
        if not target.endswith("/"):
            target += "/"
        
        # open the target and read the content
        response = urlopen(target)
        response = response.read()
        
        # dejsonify the results
        try:
            data = json.loads(response)
        except json.decoder.JSONDecodeError:
            # TODO - log this better
            message = "%s had a JSONDecodeError during bitbucket.repo.pull" % (package.title)
            warn(message)
            return package

        package.repo_watchers    = data.get("followers_count",0)
        package.repo_description = data.get("description","")
        
        # screen scrape to get the repo_forks off of bitbucket HTML pages
        target = package.repo_url
        if not target.endswith("/"):
            target += "/"
        target += "descendants"
        html = urlopen(target)
        html = html.read()
        try:
            package.repo_forks = descendants_re.search(html).group("descendants")
        except AttributeError:
            package.repo_forks = 0
        
        try:
            package.participants = package.repo_url.split("/")[3] # the only way known to fetch this from bitbucket!!!
        except IndexError:
            package.participants = ""
            
        return package

repo_handler = BitbucketHandler()<|MERGE_RESOLUTION|>--- conflicted
+++ resolved
@@ -20,7 +20,6 @@
     repo_regex = r'https://bitbucket.org/[\w\-\_]+/([\w\-\_]+)/{0,1}'
     slug_regex = r'https://bitbucket.org/[\w\-\_]+/([\w\-\_]+)/{0,1}'
 
-<<<<<<< HEAD
     def _get_bitbucket_commits(self, package):
         repo_name = package.repo_name()
         if repo_name.endswith("/"):
@@ -39,10 +38,7 @@
         for commit in self._get_bitbucket_commits(package):
             commit, created = Commit.objects.get_or_create(package=package, commit_date=commit["timestamp"])
 
-    def pull(self, package):
-=======
     def fetch_metadata(self, package):
->>>>>>> 115956aa
         # prep the target name
         repo_name = package.repo_name()
         target = API_TARGET + repo_name
