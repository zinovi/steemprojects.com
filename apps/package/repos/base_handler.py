
class BaseHandler(object):

    def __str__(self):
        return self.title

    @property
    def title(self):
        """ title for display in drop downs:

                return: string
                example: 'Github'
        """
        raise NotImplemented()
    
    @property
    def url(self):
        """ base value for url API interation:

                return: URL string        
                example: 'https://github.com'
        """
        raise NotImplemented()
            
    def fetch_metadata(self, package):
        """ Accepts a package.models.Package instance:
            
                return: package.models.Package instance
                
            Must set the following fields:

                package.repo_watchers (int)
                package.repo_forks (int)
                package.repo_description (text )
                package.participants = (comma-seperated value)

        """
        raise NotImplemented()

    def fetch_commits(self, package):
        """ Accepts a package.models.Package instance:
        """
        raise NotImplemented()

    @property
    def is_other(self):
        """ DON'T CHANGE THIS PROPERTY! This should only be overridden by
        the unsupported handler.

                return: False
        """
        return False
        
    @property
    def user_url(self):
        """ identifies the user URL:
        
                example: 
        """
        raise NotImplemented()
        
    @property
    def user_regex(self):
        """ Used by the JavaScript forms """
        raise NotImplemented()

    @property
    def repo_regex(self):
        """ Used by the JavaScript forms """        
        raise NotImplemented()

    @property
    def slug_regex(self):
        """ Used by the JavaScript forms """        
        raise NotImplemented()
        
<<<<<<< HEAD
    @property
    def package_updater(self):
        raise NotImplemented()

    def fetch_commits(self, package):
        raise NotImplemented()
        
=======
>>>>>>> 115956aa
    def packages_for_profile(self, profile):
        """ Return a list of all packages contributed to by a profile. """
        repo_url = profile.url_for_repo(self)
        if repo_url:
            regex = r'^{0},|,{0},|{0}$'.format(repo_url)
            query = Q(participants__regex=regex) & Q(repo=self)
            return list(Package.objects.filter(query))
        else:
            return []<|MERGE_RESOLUTION|>--- conflicted
+++ resolved
@@ -74,16 +74,9 @@
         """ Used by the JavaScript forms """        
         raise NotImplemented()
         
-<<<<<<< HEAD
-    @property
-    def package_updater(self):
-        raise NotImplemented()
-
     def fetch_commits(self, package):
         raise NotImplemented()
         
-=======
->>>>>>> 115956aa
     def packages_for_profile(self, profile):
         """ Return a list of all packages contributed to by a profile. """
         repo_url = profile.url_for_repo(self)
