from django.contrib.auth.models import User
from django.core.urlresolvers import reverse

from tastypie import fields
from tastypie.bundle import Bundle
from tastypie.exceptions import NotFound
from tastypie.resources import ModelResource

from django.conf.urls.defaults import url
from grid.models import Grid
from homepage.models import Dpotw, Gotw
from package.models import Package, Category, Repo
from tastypie import fields
from tastypie.resources import ModelResource


# TODO - exclude ID, repo_commits, and other fields not yet used

class BaseResource(ModelResource):
    
    def determine_format(self, *args, **kwargs):
        
        return "application/json"

class EnhancedModelResource(BaseResource):
    def obj_get(self, **kwargs):
        """
        A ORM-specific implementation of ``obj_get``.
        
        Takes optional ``kwargs``, which are used to narrow the query to find
        the instance.
        """
        lookup_field = getattr(self._meta, 'lookup_field', 'pk')
        try:
            return self._meta.queryset.get(**{lookup_field: kwargs['pk']})
        except ValueError, e:
            raise NotFound("Invalid resource lookup data provided (mismatched type).")
        
    def get_resource_value(self, obj):
        lookup_field = getattr(self._meta, 'lookup_field', 'pk')
        lookups = lookup_field.split('__')
        for lookup in lookups:
            obj = getattr(obj, lookup)
        return obj

    def get_resource_uri(self, bundle_or_obj):
        """
        Handles generating a resource URI for a single resource.
        
        Uses the model's ``pk`` in order to create the URI.
        """
        kwargs = {
            'resource_name': self._meta.resource_name,
        }
        
        if isinstance(bundle_or_obj, Bundle):
            kwargs['pk'] = self.get_resource_value(bundle_or_obj.obj)
        else:
            kwargs['pk'] = self.get_resource_value(bundle_or_obj)
        
        if self._meta.api_name is not None:
            kwargs['api_name'] = self._meta.api_name
        
        return reverse("api_dispatch_detail", kwargs=kwargs)
        

class PackageResourceBase(EnhancedModelResource):    

    class Meta:
        queryset = Package.objects.all()
        resource_name = 'package'
        allowed_methods = ['get']
        include_absolute_url = True
        lookup_field = 'slug'
        
class GridResource(EnhancedModelResource):
    
    packages = fields.ToManyField(PackageResourceBase, "packages")
    
    class Meta:
        queryset = Grid.objects.all()
        resource_name = 'grid'
        allowed_methods = ['get']
        include_absolute_url = True
        lookup_field = 'slug'
        excludes = ["id"]
        
    def override_urls(self):
        return [
            url(
                r"^%s/(?P<grid_name>[-\w]+)/packages/$" % GridResource._meta.resource_name,
                self.get_packages,
            ),
        ] 

    def get_packages(self, request, **kwargs):
        """
        Returns a serialized list of resources based on the identifiers
        from the URL.
        
        Calls ``obj_get`` to fetch only the objects requested. This method
        only responds to HTTP GET.
        
        Should return a HttpResponse (200 OK).
        """
        self.method_check(request, allowed=['get'])
        self.is_authenticated(request)
        self.throttle_check(request)
        
        qs = Package.objects.filter(grid__slug=kwargs['grid_name'])
        pkg = PackageResource()
        object_list = [pkg.full_dehydrate(obj) for obj in qs]
        
        self.log_throttled_access(request)
        return self.create_response(request, object_list)


class DpotwResource(ModelResource):

    class Meta:
        queryset = Dpotw.objects.all()
        resource_name = 'package-of-the-week'
        allowed_methods = ['get']
        include_absolute_url = True
        lookup_field = 'package__slug'
        excludes = ["id"]        

class GotwResource(EnhancedModelResource):

    class Meta:
        queryset = Gotw.objects.all()
        resource_name = 'grid-of-the-week'
        allowed_methods = ['get']
        include_absolute_url = True
        lookup_field = 'grid__slug'
        excludes = ["id"]        
        

class CategoryResource(EnhancedModelResource):

    class Meta:
        queryset = Category.objects.all()
        resource_name = 'category'
        allowed_methods = ['get']
        lookup_field = 'slug'
        excludes = ["id"]        

class RepoResource(BaseResource):

    class Meta:
        queryset = Repo.objects.all()
        resource_name = 'repo'
        allowed_methods = ['get']
        excludes = ["id"]
        
class UserResource(EnhancedModelResource):

    class Meta:
        queryset = User.objects.all().order_by("-id")
        resource_name = 'user'
        allowed_methods = ['get']
        lookup_field = 'username'        
        fields = ["resource_uri", "last_login", "username", "date_joined"]
        

class PackageResource(PackageResourceBase):

    category    = fields.ForeignKey(CategoryResource, "category")
    repo        = fields.ForeignKey(RepoResource, "repo")    
    grids       = fields.ToManyField(GridResource, "grid_set")
    created_by  = fields.ForeignKey(UserResource, "created_by", null=True)
    last_modified_by  = fields.ForeignKey(UserResource, "created_by", null=True)
<<<<<<< HEAD
    pypi_version = fields.CharField('pypi_version')
=======
    commits_over_52 = fields.CharField('commits_over_52')
>>>>>>> ab96b975

    class Meta:
        queryset = Package.objects.all()
        resource_name = 'package'
        allowed_methods = ['get']
        include_absolute_url = True
        lookup_field = 'slug'
        <|MERGE_RESOLUTION|>--- conflicted
+++ resolved
@@ -170,11 +170,8 @@
     grids       = fields.ToManyField(GridResource, "grid_set")
     created_by  = fields.ForeignKey(UserResource, "created_by", null=True)
     last_modified_by  = fields.ForeignKey(UserResource, "created_by", null=True)
-<<<<<<< HEAD
     pypi_version = fields.CharField('pypi_version')
-=======
     commits_over_52 = fields.CharField('commits_over_52')
->>>>>>> ab96b975
 
     class Meta:
         queryset = Package.objects.all()
