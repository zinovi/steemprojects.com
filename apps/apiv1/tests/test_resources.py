import json
from django.test import TestCase
from django.core.urlresolvers import reverse
import os

this_directory = os.path.dirname(__file__)
apps_directory = os.path.join(this_directory, '..', '..')
fixtures_directory = os.path.join(apps_directory, 'grid', 'fixtures')
fixture_path = os.path.join(fixtures_directory, 'test_initial_data.json')


class ResourcesV1Tests(TestCase):
    fixtures = [fixture_path]
    base_kwargs = {'api_name': 'v1'}
    
    def test_01_category(self):
        kwargs = {'resource_name': 'category'}
        kwargs.update(self.base_kwargs)
        # check 200's
        list_url = reverse('api_dispatch_list', kwargs=kwargs)
        response = self.client.get(list_url)
        self.assertEqual(response.status_code, 200)
        kwargs['pk'] = 'apps'
        cat_url = reverse('api_dispatch_detail', kwargs=kwargs)
        self.assertTrue(cat_url in response.content)
        response = self.client.get(cat_url)
        self.assertEqual(response.status_code, 200)
        
    def test_02_grid(self):
        kwargs = {'resource_name': 'grid'}
        kwargs.update(self.base_kwargs)
        # check 200's
        list_url = reverse('api_dispatch_list', kwargs=kwargs)
        response = self.client.get(list_url)
        self.assertEqual(response.status_code, 200)
        kwargs['pk'] = 'testing'
        grid_url = reverse('api_dispatch_detail', kwargs=kwargs)
        self.assertTrue(grid_url in response.content)
        response = self.client.get(grid_url)
<<<<<<< HEAD
        self.assertEqual(response.status_code, 200)
=======
        self.assertEqual(response.status_code, 200)
        
    def test_03_repo(self):
        kwargs = {'resource_name': 'repo'}
        kwargs.update(self.base_kwargs)
        # check 200's
        list_url = reverse('api_dispatch_list', kwargs=kwargs)
        response = self.client.get(list_url)
        self.assertEqual(response.status_code, 200)
        kwargs['pk'] = '1'
        repo_url = reverse('api_dispatch_detail', kwargs=kwargs)
        self.assertTrue(repo_url in response.content)
        response = self.client.get(repo_url)
        self.assertEqual(response.status_code, 200)
        
    def test_repo(self):
        # Fetch the response        
        kwargs = {'resource_name': 'repo'}
        kwargs.update(self.base_kwargs)
        url = reverse('api_dispatch_list', kwargs=kwargs)
        response = self.client.get(url)
        
        # check 200
        self.assertEqual(response.status_code, 200)
        
        # confirm data points
        data = json.loads(response.content)
        
        self.assertEquals(data["meta"]["limit"], 20)
        self.assertEquals(data["meta"]["limit"], 20)
        self.assertEquals(data["objects"][0]["is_supported"], True)
>>>>>>> e7bf291b
<|MERGE_RESOLUTION|>--- conflicted
+++ resolved
@@ -37,38 +37,4 @@
         grid_url = reverse('api_dispatch_detail', kwargs=kwargs)
         self.assertTrue(grid_url in response.content)
         response = self.client.get(grid_url)
-<<<<<<< HEAD
-        self.assertEqual(response.status_code, 200)
-=======
-        self.assertEqual(response.status_code, 200)
-        
-    def test_03_repo(self):
-        kwargs = {'resource_name': 'repo'}
-        kwargs.update(self.base_kwargs)
-        # check 200's
-        list_url = reverse('api_dispatch_list', kwargs=kwargs)
-        response = self.client.get(list_url)
-        self.assertEqual(response.status_code, 200)
-        kwargs['pk'] = '1'
-        repo_url = reverse('api_dispatch_detail', kwargs=kwargs)
-        self.assertTrue(repo_url in response.content)
-        response = self.client.get(repo_url)
-        self.assertEqual(response.status_code, 200)
-        
-    def test_repo(self):
-        # Fetch the response        
-        kwargs = {'resource_name': 'repo'}
-        kwargs.update(self.base_kwargs)
-        url = reverse('api_dispatch_list', kwargs=kwargs)
-        response = self.client.get(url)
-        
-        # check 200
-        self.assertEqual(response.status_code, 200)
-        
-        # confirm data points
-        data = json.loads(response.content)
-        
-        self.assertEquals(data["meta"]["limit"], 20)
-        self.assertEquals(data["meta"]["limit"], 20)
-        self.assertEquals(data["objects"][0]["is_supported"], True)
->>>>>>> e7bf291b
+        self.assertEqual(response.status_code, 200)