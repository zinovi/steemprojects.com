--- conflicted
+++ resolved
@@ -226,8 +226,4 @@
       },
     "model" : "auth.user",
     "pk" : 4
-<<<<<<< HEAD
-  }]
-=======
-  }]
->>>>>>> f8c1691b
+  }]