{% extends "site_base.html" %}

{% load cache %}
{% load i18n %}
{% load ifsetting_tag %}
{% load package_tags %}

{% block extra_head %}
    <link rel="stylesheet" href="{{ STATIC_URL }}css/home.css" />
{% endblock %}

{% block head_title %}{% trans "Welcome" %}{% endblock %}

{% block body_class %}home{% endblock %}

{% block body %}

     <h1><a href="{% url home %}">home</a> / <a href="{% url categories %}">categories</a> / {{ category }}s ( {{ packages.count }} )</h1>
     
    <p id="description">{{ category.description }}</p>
    
    <p id="links"><a class="medium awesome darkbrown" href="{% url add_package %}">add package »</a>
        <a href="{% url latest_packages %}">latest</a> <a href="{% url packages %}">all</a>
    </p>
    
    <p>Click table headers to sort</p>

    <table id="home-packages">
            <thead>
            <tr>
                <th>Usage</th>
                {% if not request.user.is_anonymous %}                
                    <th></th>
                {% endif %}                
                <th class="tiny-column">PyPi Downloads</th>
                <th>Name</th>
                <th>Commits</th>
                <th>Version</th>
                <th><img src="{{ STATIC_URL }}img/eye_20x20_clear.png" /></th>
                <th><img src="{{ STATIC_URL }}img/fork_20x20_clear.png" /></th>
            </tr>
            </thead>

        <tbody>
        {% for package in packages %}
<<<<<<< HEAD
            <tr class="home-tabledatarow">
=======
            <tr id="home-tabledatarow" class="usage-container">
>>>>>>> 695c8cc3
                <td class="usage-count">{{ package.usage_count }}</td>                
                {% if not request.user.is_anonymous %}
                    <td class="usage-button">{% if package.pk in used_packages_list %}
                    {% include "package/remove_usage_button.html" %}
                    {% else %}
                    {% include "package/add_usage_button.html" %}
                    {% endif %}</td>
                {% endif %}                                                    
                <td>{{ package.pypi_downloads }}</td>
                <td><a href="{% url package package.slug %}">{{ package.title }}</a></td>
                {% cache 500 commit_chart package %}                
                    <td><img id="package-githubcommits" src="http://chart.apis.google.com/chart?cht=bvg&chs=105x20&chd=t:{{package|commits_over_52}}&chco=666666&chbh=1,1,1&chds=0,20" /></td>
                {% endcache %}                
                <td>{{ package.pypi_version }}</td>
                <td>{{ package.repo_watchers }}</td>
                <td>{{ package.repo_forks }}</td>                

            </tr>    
        {% endfor %}        
        </tbody>        
     </table>

{% endblock %}

{% block extra_body %}    
    <script type="text/javascript">
         $(document).ready(function() 
             { 
                 $("#home-packages").tablesorter(); 
             } 
         );
    </script>
{% endblock %}<|MERGE_RESOLUTION|>--- conflicted
+++ resolved
@@ -43,11 +43,7 @@
 
         <tbody>
         {% for package in packages %}
-<<<<<<< HEAD
-            <tr class="home-tabledatarow">
-=======
             <tr id="home-tabledatarow" class="usage-container">
->>>>>>> 695c8cc3
                 <td class="usage-count">{{ package.usage_count }}</td>                
                 {% if not request.user.is_anonymous %}
                     <td class="usage-button">{% if package.pk in used_packages_list %}
