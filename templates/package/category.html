{% extends "site_base.html" %}

{% load cache %}
{% load i18n %}
{% load ifsetting_tag %}
{% load package_tags %}

{% block extra_head %}
    <link rel="stylesheet" href="{{ STATIC_URL }}css/home.css" />
{% endblock %}

{% block head_title %}{% trans "Welcome" %}{% endblock %}

{% block body_class %}home{% endblock %}

{% block body %}

     <h1><a href="{% url home %}">home</a> / <a href="{% url categories %}">categories</a> / {{ category }}s ( {{ packages.count }} )</h1>
     
    <p id="description">{{ category.description }}</p>
    
    <p id="links"><a class="medium awesome darkbrown" href="{% url add_package %}">add package »</a>
        <a href="{% url latest_packages %}">latest</a> <a href="{% url packages %}">all</a>
    </p>
    
    <p>Click table headers to sort</p>

    <table id="home-packages">
            <thead>
            <tr>
                <th>Usage</th>
                <th></th>
                <th class="tiny-column">PyPi Downloads</th>
                <th>Name</th>
                <th>Commits</th>
                <th>Version</th>
                <th><img src="{{ STATIC_URL }}img/eye_20x20_clear.png" /></th>
                <th><img src="{{ STATIC_URL }}img/fork_20x20_clear.png" /></th>
            </tr>
            </thead>

        <tbody>
        {% for package in packages %}
<<<<<<< HEAD
            <tr class="home-tabledatarow">
                <td class="usage-count">{{ package.usage_count }}</td>                
                {% if not request.user.is_anonymous %}
                    <td class="usage-button">{% if package.pk in used_packages_list %}
                    {% include "package/remove_usage_button.html" %}
                    {% else %}
                    {% include "package/add_usage_button.html" %}
                    {% endif %}</td>
                {% endif %}                                                    
=======
            <tr class="usage-container">
                <td class="usage-count">{{ package.usage_count }}</td>                
                <td class="usage-button">{% if package.pk in used_packages_list %}
                {% include "package/remove_usage_button.html" %}
                {% else %}
                {% include "package/add_usage_button.html" %}
                {% endif %}</td>
>>>>>>> d9d8820b
                <td>{{ package.pypi_downloads }}</td>
                <td><a href="{% url package package.slug %}">{{ package.title }}</a></td>
                {% cache 500 commit_chart package %}                
                    <td><img id="package-githubcommits" src="http://chart.apis.google.com/chart?cht=bvg&chs=105x20&chd=t:{{package|commits_over_52}}&chco=666666&chbh=1,1,1&chds=0,20" /></td>
                {% endcache %}                
                <td>{{ package.pypi_version }}</td>
                <td>{{ package.repo_watchers }}</td>
                <td>{{ package.repo_forks }}</td>                

            </tr>    
        {% endfor %}        
        </tbody>        
     </table>

{% endblock %}

{% block extra_body %}    
    <script type="text/javascript">
         $(document).ready(function() 
             { 
                 $("#home-packages").tablesorter(); 
             } 
         );
    </script>
{% endblock %}<|MERGE_RESOLUTION|>--- conflicted
+++ resolved
@@ -41,17 +41,6 @@
 
         <tbody>
         {% for package in packages %}
-<<<<<<< HEAD
-            <tr class="home-tabledatarow">
-                <td class="usage-count">{{ package.usage_count }}</td>                
-                {% if not request.user.is_anonymous %}
-                    <td class="usage-button">{% if package.pk in used_packages_list %}
-                    {% include "package/remove_usage_button.html" %}
-                    {% else %}
-                    {% include "package/add_usage_button.html" %}
-                    {% endif %}</td>
-                {% endif %}                                                    
-=======
             <tr class="usage-container">
                 <td class="usage-count">{{ package.usage_count }}</td>                
                 <td class="usage-button">{% if package.pk in used_packages_list %}
@@ -59,7 +48,6 @@
                 {% else %}
                 {% include "package/add_usage_button.html" %}
                 {% endif %}</td>
->>>>>>> d9d8820b
                 <td>{{ package.pypi_downloads }}</td>
                 <td><a href="{% url package package.slug %}">{{ package.title }}</a></td>
                 {% cache 500 commit_chart package %}                
