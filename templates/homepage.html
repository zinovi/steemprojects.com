--- conflicted
+++ resolved
@@ -29,6 +29,15 @@
         <p>
             <a class="large awesome forestgreen" href="{% url add_grid %}">{% trans "add grid »" %}</a>
         </p>
+        
+        {% if potw %}        
+        <div style="background:limegreen;">
+                <h2>Featured Grid</h2>            
+            <a href="{{ gotw.get_absolute_url }}">{{ gotw.title }}</a>
+            <p>{{ gotw.repo_description }}</p>
+        </div>
+        {% endif %}        
+        
     </div> <!-- three column (1st) -->
 
     <div class="one column"></div>
@@ -39,6 +48,16 @@
             <h3><a href="{% url category category.slug %}">{{ category.title_plural }}</a> ( {{ category.count }} )</h3>
             <p>{{ category.description }}</p>
          {% endfor %}
+         
+         
+         {% if potw %}
+             <div style="background:yellow;">
+                 <h2>Featured Package</h2>
+                 <a href="{{ potw.get_absolute_url }}">{{ potw.title }}</a>
+                 <p>{{ potw.repo_description }}</p>
+
+             </div>
+         {% endif %}         
     </div> <!-- three column (2nd) -->
      
     <div class="one column"></div>
@@ -99,53 +118,11 @@
 
         </table>
 
-<<<<<<< HEAD
-        <h2>random 5</h2>
-        <table class="home-table">
-            {% for package in random_packages %}
-                <tr class="usage-holder">
-                    <td>
-                        {% usage_button %}                       
-                    </td>
-                    <td>
-                        <span class="home-numusers usage-count" id="usage-count-{{ package.id }}">{{ package.usage.count }}</span>                            
-                        <span class="home-users">users</span></td>
-                    <td>
-                        <span class="home-packagename"><a href="{{ package.get_absolute_url }}">{{ package.title }}</a></span>
-                        <span class="home-packagedesc">
-                        {# TODO - make this a template tag! #}                                
-                            {% with package.repo_description|truncatewords:25 as short %}
-                                {% if package.repo_description|length > short|length %}
-                                   {{ short|slice:"-3" }}<a rel="facebox" href="{% url package_repo_description package.slug %}">...</a>                                    
-                                {% else %}
-                                    {{ short }}
-                                {% endif %}
-                            {% endwith %}
-                        </span>
-                    </td>
-                </tr>            
-            {% endfor %}
-        </table>
-        
-        {% if potw %}
-            <div style="background:yellow;">
-                <a href="{{ potw.get_absolute_url }}">{{ potw.title }}</a>
-                <p>{{ potw.repo_description }}</p>
+    </div> <!-- three column (3rd) -->
+    <div class="one column"></div>
 
-            </div>
-        {% endif %}
-        {% if potw %}        
-        <div style="background:limegreen;">
-            <a href="{{ gotw.get_absolute_url }}">{{ gotw.title }}</a>
-            <p>{{ gotw.repo_description }}</p>
-        </div>
-        {% endif %}        
-        
-    </div> <!-- two column (3rd) -->
-=======
-    </div> <!-- three column (3rd) -->
->>>>>>> b35e83e3
-    <div class="one column"></div>
+      
+
 
 </div> <!-- six_column section -->
 
